/*
 * This file is part of the UWB stack for linux.
 *
 * Copyright (c) 2020-2021 Qorvo US, Inc.
 *
 * This software is provided under the GNU General Public License, version 2
 * (GPLv2), as well as under a Qorvo commercial license.
 *
 * You may choose to use this software under the terms of the GPLv2 License,
 * version 2 ("GPLv2"), as published by the Free Software Foundation.
 * You should have received a copy of the GPLv2 along with this program.  If
 * not, see <http://www.gnu.org/licenses/>.
 *
 * This program is distributed under the GPLv2 in the hope that it will be
 * useful, but WITHOUT ANY WARRANTY; without even the implied warranty of
 * MERCHANTABILITY or FITNESS FOR A PARTICULAR PURPOSE.  See the GPLv2 for more
 * details.
 *
 * If you cannot meet the requirements of the GPLv2, you may not use this
 * software for any purpose without first obtaining a commercial license from
 * Qorvo. Please contact Qorvo to inquire about licensing terms.
 */
#include <linux/version.h>
#include <linux/module.h>
#include <linux/workqueue.h>
#include <linux/sched.h>
#include <linux/mutex.h>
#include <linux/of.h>

#include "dw3000.h"
#include "dw3000_core.h"

#define DW3000_MIN_CLAMP_VALUE 460

/* First version with sched_setattr_nocheck: v4.16-rc1~164^2~5 */
#if (KERNEL_VERSION(4, 11, 0) <= LINUX_VERSION_CODE)
#include <uapi/linux/sched/types.h>
#endif

<<<<<<< HEAD
#if (KERNEL_VERSION(5,11,0) < LINUX_VERSION_CODE)
#define MAX_USER_RT_PRIO MAX_RT_PRIO
#endif

static inline int dw3000_set_sched_attr(struct task_struct *p)
=======
static int dw3000_min_clamp_value = 0;

module_param_named(min_clamp_value, dw3000_min_clamp_value, int, 0644);
MODULE_PARM_DESC(min_clamp_value, "Sets the minimum cpu frequency the dw3000 thread must run at");


static void dw3000_get_clamp_from_dt(struct dw3000 *dw) {
	int dt_clamp = DW3000_MIN_CLAMP_VALUE;
	int ret;

	if (!dw->dev->of_node)
		return;
	/* debug value is priority  */
	if (dw3000_min_clamp_value) {
		dw->min_clamp_value = dw3000_min_clamp_value;
		dev_info(dw->dev, "using debug min clamp=%d\n", dw->min_clamp_value);
		return;
	}

	ret = of_property_read_u32(dw->dev->of_node, "min_clamp", &dt_clamp);
	if (ret) {
		dev_err(dw->dev, "error reading dt_clamp ret=%d\n", ret);
	}
	dw->min_clamp_value = dt_clamp;
	dev_info(dw->dev, "dt_clamp=%d\n", dw->min_clamp_value);
}

static inline int dw3000_set_sched_attr(struct dw3000 *dw, struct task_struct *p)
>>>>>>> 905da76f
{
#if (KERNEL_VERSION(5, 9, 0) > LINUX_VERSION_CODE)
	struct sched_param sched_par = { .sched_priority = MAX_RT_PRIO - 2 };
	/* Increase thread priority */
	return sched_setscheduler(p, SCHED_FIFO, &sched_par);
#else
	struct sched_attr attr = { .sched_policy = SCHED_FIFO,
				   .sched_priority = MAX_RT_PRIO - 2,
				   .sched_flags = SCHED_FLAG_UTIL_CLAMP_MIN,
				   .sched_util_min = dw->min_clamp_value };
	return sched_setattr_nocheck(p, &attr);
#endif
}

/* Enqueue work item(s) */
void dw3000_enqueue(struct dw3000 *dw, unsigned long work)
{
	struct dw3000_state *stm = &dw->stm;
	unsigned long flags;

	spin_lock_irqsave(&stm->work_wq.lock, flags);
	stm->pending_work |= work;
	wake_up_locked(&stm->work_wq);
	spin_unlock_irqrestore(&stm->work_wq.lock, flags);
}

/* Enqueue a generic work and wait for execution */
int dw3000_enqueue_generic(struct dw3000 *dw, struct dw3000_stm_command *cmd)
{
	struct dw3000_state *stm = &dw->stm;
	unsigned long flags;
	int work = DW3000_COMMAND_WORK;

	if (current == stm->mthread) {
		/* We can't enqueue a new work from the same context and wait,
		   but it can be executed directly instead. */
		return cmd->cmd(dw, cmd->in, cmd->out);
	}

	/* Mutex is used in dw3000_enqueue_generic()
	* This protection will work with the spinlock in order to allow
	* the CPU to sleep and avoid ressources wasting during spinning
	*/
	if (mutex_lock_interruptible(&stm->mtx) == -EINTR) {
		dev_err(dw->dev, "work enqueuing interrupted by signal");
		return -EINTR;
	}
	/* Slow path if not in STM thread context */
	spin_lock_irqsave(&stm->work_wq.lock, flags);
	stm->pending_work |= work;
	stm->generic_work = cmd;
	wake_up_locked(&stm->work_wq);
	wait_event_interruptible_locked_irq(stm->work_wq,
					    !(stm->pending_work & work));
	spin_unlock_irqrestore(&stm->work_wq.lock, flags);
	mutex_unlock(&stm->mtx);
	return cmd->ret;
}

/* Enqueue a timer work and don't wait for execution because sleeping in not
 * possible from a timer callback function.
 */
void dw3000_enqueue_timer(struct dw3000 *dw, struct dw3000_stm_command *cmd)
{
	struct dw3000_state *stm = &dw->stm;
	unsigned long flags;

	spin_lock_irqsave(&stm->work_wq.lock, flags);
	if (stm->pending_work & DW3000_TIMER_WORK) {
		/* A timer cmd is already queued. */
		spin_unlock_irqrestore(&stm->work_wq.lock, flags);
		dev_err(dw->dev,
			"A timer cmd is already queued, this cmd will be ignored\n");
		return;
	}
	stm->pending_work |= DW3000_TIMER_WORK;
	/* The cmd should not be stored on the stack of the calling function. */
	stm->timer_work = *cmd;
	wake_up_locked(&stm->work_wq);
	/* Can't unlock in the event thread, when the cmd is finished, because
	 * the current function is executed in the timer function in atomic context.
	 * If the unlock is made in the event thread, a preempt leak warning
	 * occurs in call_timer_fn().
	 * So, it's less bad to unlock here.
	 */
	spin_unlock_irqrestore(&stm->work_wq.lock, flags);
	/* Can't return cmd->ret because it's not yet executed. */
}

/* Dequeue work item(s) */
void dw3000_dequeue(struct dw3000 *dw, unsigned long work)
{
	struct dw3000_state *stm = &dw->stm;
	unsigned long flags;

	spin_lock_irqsave(&stm->work_wq.lock, flags);
	stm->pending_work &= ~work;
	wake_up_locked(&stm->work_wq);
	spin_unlock_irqrestore(&stm->work_wq.lock, flags);
}

/* Enqueue IRQ work */
void dw3000_enqueue_irq(struct dw3000 *dw)
{
	struct dw3000_state *stm = &dw->stm;
	unsigned long flags;

	spin_lock_irqsave(&stm->work_wq.lock, flags);
	if (!(stm->pending_work & DW3000_IRQ_WORK)) {
		stm->pending_work |= DW3000_IRQ_WORK;
		disable_irq_nosync(dw->spi->irq);
	}
	wake_up_locked(&stm->work_wq);
	spin_unlock_irqrestore(&stm->work_wq.lock, flags);
}

void dw3000_clear_irq(struct dw3000 *dw)
{
	struct dw3000_state *stm = &dw->stm;
	unsigned long flags;

	spin_lock_irqsave(&stm->work_wq.lock, flags);
	stm->pending_work &= ~DW3000_IRQ_WORK;
	enable_irq(dw->spi->irq);
	spin_unlock_irqrestore(&stm->work_wq.lock, flags);
}

/* Wait for new work in the queue */
void dw3000_wait_pending_work(struct dw3000 *dw)
{
	struct dw3000_state *stm = &dw->stm;
	unsigned long flags;

	spin_lock_irqsave(&stm->work_wq.lock, flags);
	wait_event_interruptible_locked_irq(
		stm->work_wq, stm->pending_work || kthread_should_stop());
	spin_unlock_irqrestore(&stm->work_wq.lock, flags);
}

/* Read work queue state */
unsigned long dw3000_get_pending_work(struct dw3000 *dw)
{
	struct dw3000_state *stm = &dw->stm;
	unsigned long work;
	unsigned long flags;

	spin_lock_irqsave(&stm->work_wq.lock, flags);
	work = stm->pending_work;
	spin_unlock_irqrestore(&stm->work_wq.lock, flags);

	return work;
}

/* Chip detect work that run inside the high-priority thread below */
static int dw3000_detect_work(struct dw3000 *dw, const void *in, void *out)
{
	int rc;

	/* Now, read DEV_ID and initialise chip version */
	dev_notice(dw->dev, "checking device presence\n");
	rc = dw3000_check_devid(dw);
	if (rc) {
		dev_err(dw->dev, "device checking failed: %d\n", rc);
		dw3000_poweroff(dw); // Force power-off if error.
		return rc;
	}
	dev_notice(dw->dev, "device present\n");

	/* Read OTP data early */
	rc = dw3000_read_otp(dw, DW3000_READ_OTP_PID | DW3000_READ_OTP_LID);
	if (unlikely(rc)) {
		dev_err(dw->dev, "device OTP read has failed (%d)\n", rc);
		return rc;
	}

	/* Now, we just power-off the device waiting for it to be used by the
	 * MAC to avoid power consumption. Except if SPI tests are enabled. */
	rc = dw3000_spitests_enabled(dw) ? 0 : dw3000_poweroff(dw);
	return rc;
}

/* Event handling thread function */
int dw3000_event_thread(void *data)
{
	struct dw3000 *dw = data;
	struct dw3000_state *stm = &dw->stm;
	unsigned long pending_work = 0;

	/* Run until stopped */
	while (!kthread_should_stop()) {
		/* TODO: State independent errors (ex: PLL_HILO) */

		/* Pending work items */
		pending_work = dw3000_get_pending_work(dw);

		/* TODO: SPI/HW errors.
		 * Every function that uses SPI transmission must enqueue
		 * DW3000_ERROR_WORK item if any error occurs.
		 */

		/* Check IRQ activity */
		if (pending_work & DW3000_IRQ_WORK) {
			/* Handle the event in the ISR */
			dw3000_isr(dw);
			dw3000_clear_irq(dw);
			continue;
		}

		/* In nearly all states, we can execute generic works. */
		if (pending_work & DW3000_COMMAND_WORK) {
			struct dw3000_stm_command *cmd = stm->generic_work;
			bool is_detect_work = cmd->cmd == dw3000_detect_work;

			cmd->ret = cmd->cmd(dw, cmd->in, cmd->out);
			dw3000_dequeue(dw, DW3000_COMMAND_WORK);
			if (unlikely(is_detect_work &&
				     dw3000_spitests_enabled(dw))) {
				/* Run SPI tests if enabled after dw3000_detect_work. */
				dw3000_spitests(dw);
				/* Power down the device after SPI tests */
				dw3000_poweroff(dw);
			}
		}

		/* Execute the cmd from a timer handler that can't sleep. */
		if (pending_work & DW3000_TIMER_WORK) {
			struct dw3000_stm_command *cmd = &stm->timer_work;

			cmd->ret = cmd->cmd(dw, cmd->in, cmd->out);
			dw3000_dequeue(dw, DW3000_TIMER_WORK);
		}

		if (!pending_work) {
			/* Wait for more work */
			dw3000_wait_pending_work(dw);
		}
	}

	/* Make sure device is off */
	dw3000_remove(dw);
	/* Power down the device */
	dw3000_poweroff(dw);

	dev_dbg(dw->dev, "thread finished\n");
	return 0;
}

/* Prepare state machine */
int dw3000_state_init(struct dw3000 *dw, int cpu)
{
	struct dw3000_state *stm = &dw->stm;
	int rc;
	/* Clear memory */
	memset(stm, 0, sizeof(*stm));

	/* Wait queues */
	init_waitqueue_head(&stm->work_wq);

	mutex_init(&stm->mtx);

	/* SKIP: Setup timers (state timeout and ADC timers) */

	/* Init event handler thread */
	stm->mthread = kthread_create(dw3000_event_thread, dw, "dw3000-%s",
				      dev_name(dw->dev));
	if (IS_ERR(stm->mthread)) {
		int err = PTR_ERR(stm->mthread);
		stm->mthread = NULL;
		return err;
	}
	get_task_struct(stm->mthread);
	if (cpu >= 0)
		kthread_bind(stm->mthread, (unsigned)cpu);
	dw->dw3000_pid = stm->mthread->pid;

	/* Increase thread priority */
	dw3000_get_clamp_from_dt(dw);
	rc = dw3000_set_sched_attr(dw, stm->mthread);
	if (rc)
		dev_err(dw->dev, "dw3000_set_sched_attr failed: %d\n", rc);
	return 0;
}

/* Start state machine */
int dw3000_state_start(struct dw3000 *dw)
{
	struct dw3000_state *stm = &dw->stm;
	struct dw3000_stm_command cmd = { dw3000_detect_work, NULL, NULL };
	unsigned long flags;
	int rc;

	/* Ensure spurious IRQ that may come during dw3000_setup_irq() (because
	   IRQ pin is already HIGH) isn't handle by the STM thread. */
	spin_lock_irqsave(&stm->work_wq.lock, flags);
	stm->pending_work &= ~DW3000_IRQ_WORK;
	spin_unlock_irqrestore(&stm->work_wq.lock, flags);

	/* Start state machine thread */
	wake_up_process(stm->mthread);
	dev_dbg(dw->dev, "state machine started\n");

	/* Turn on power and de-assert reset GPIO */
	rc = dw3000_poweron(dw);
	if (rc) {
		dev_err(dw->dev, "device power on failed: %d\n", rc);
		return rc;
	}
	/* Ensure RESET GPIO for enough time */
	rc = dw3000_hardreset(dw);
	if (rc) {
		dev_err(dw->dev, "hard reset failed: %d\n", rc);
		return rc;
	}
	/* and wait SPI ready IRQ */
	rc = dw3000_wait_idle_state(dw);
	if (rc) {
		dev_err(dw->dev, "wait device power on failed: %d\n", rc);
		return rc;
	}
	/* Do chip detection and return result to caller */
	return dw3000_enqueue_generic(dw, &cmd);
}

/* Stop state machine */
int dw3000_state_stop(struct dw3000 *dw)
{
	struct dw3000_state *stm = &dw->stm;

	if (stm->mthread == NULL)
		return 0; /* already stopped or not created yet */

	/* Stop state machine thread */
	kthread_stop(stm->mthread);
	put_task_struct(stm->mthread);
	stm->mthread = NULL;

	dev_dbg(dw->dev, "state machine stopped\n");
	return 0;
}<|MERGE_RESOLUTION|>--- conflicted
+++ resolved
@@ -37,18 +37,14 @@
 #include <uapi/linux/sched/types.h>
 #endif
 
-<<<<<<< HEAD
 #if (KERNEL_VERSION(5,11,0) < LINUX_VERSION_CODE)
 #define MAX_USER_RT_PRIO MAX_RT_PRIO
 #endif
 
-static inline int dw3000_set_sched_attr(struct task_struct *p)
-=======
 static int dw3000_min_clamp_value = 0;
 
 module_param_named(min_clamp_value, dw3000_min_clamp_value, int, 0644);
 MODULE_PARM_DESC(min_clamp_value, "Sets the minimum cpu frequency the dw3000 thread must run at");
-
 
 static void dw3000_get_clamp_from_dt(struct dw3000 *dw) {
 	int dt_clamp = DW3000_MIN_CLAMP_VALUE;
@@ -72,7 +68,6 @@
 }
 
 static inline int dw3000_set_sched_attr(struct dw3000 *dw, struct task_struct *p)
->>>>>>> 905da76f
 {
 #if (KERNEL_VERSION(5, 9, 0) > LINUX_VERSION_CODE)
 	struct sched_param sched_par = { .sched_priority = MAX_RT_PRIO - 2 };
