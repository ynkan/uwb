--- conflicted
+++ resolved
@@ -134,10 +134,7 @@
 	rc = spi_setup(spi);
 	if (rc != 0)
 		goto err_spi_setup;
-<<<<<<< HEAD
-=======
-
->>>>>>> 375b28b9
+
 	/* Request and setup regulators if availables*/
 	dw3000_setup_regulators(dw);
 
@@ -236,7 +233,7 @@
 
 	if (dw == NULL)
 		/* Error during probe, all already freed */
-		return 0;
+		return;
 
 	dev_dbg(dw->dev, "unloading...");
 
