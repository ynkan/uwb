--- conflicted
+++ resolved
@@ -225,7 +225,6 @@
 	return rc;
 }
 
-<<<<<<< HEAD
 /**
  * dw3000_spi_remove() - Remove DW3000 SPI device
  * @spi: the SPI device to remove
@@ -234,12 +233,8 @@
  * sysfs/debugfs files, unregister device from the MCPS
  * module and them free all remaining resources.
  *
- * Return: always 0
  */
-static int dw3000_spi_remove(struct spi_device *spi)
-=======
 static void dw3000_spi_remove(struct spi_device *spi)
->>>>>>> daf04ea6
 {
 	struct dw3000 *dw = spi_get_drvdata(spi);
 
